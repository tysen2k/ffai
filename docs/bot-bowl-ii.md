![Bot Bowl II](img/botbowl-ii.png?raw=true "Bot Bowl II")

Submit your bot before August 1st 2020 to participate in Bot Bowl II.
The results of  will be announced at the [Conference of Games (CoG) 2020 in Osaka, Japan](http://ieee-cog.org/2020/) with a prize pool of $1000.
A submission link will appear on this page when we get closer to the deadline.

<<<<<<< HEAD
## Prize
The winner of Bot Bowl II will receive $500 from IEEE!
=======
## Prizes

The prizes for Bot Bowl II will be announced very soon.
>>>>>>> 698d7b70

## Format
The format of Bot Bowl II will be similar to last year's competition.

Only a [prefixed Human team](https://github.com/njustesen/ffai/blob/master/ffai/data/teams/11/human.json) can be used. 
None of the pre and post-game procedures are used. Rosters are thus reset without injuries and improvement rolls.

Each bot will play 10 games against each other and in contrast to last year there will be no final. A bot 
that takes random actions will be added to the competition as a baseline.

## Rules
- Bots must be submitted no later than August 1st 2020
- Each participant can only be part of one bot submission
- Several participants can submit a bot together as a team
- Time limits used:
    - Turn: 120s
    - Opponent decisions: 5s
    - Initialization: 20s
    - Game End: 10s
    - Disqualification after delay of: 5s
- We use [this configuration file](https://github.com/njustesen/ffai/blob/master/ffai/data/config/bot-bowl-ii.json) for FFAI
- You are allowed to submit an extension of an existing bot that was developed by someone else, as long as it is a significant improvement. We reserve the right to disqualify 
bots that play similarly to the existing bot.

## Docker Containers
As a new initiative this year, bots will run in docker containers. Participants can submit their bot as a regular python 
package or optionally as a docker image. 

To facilitate docker containers, we are working on a new competition module that use the HTTP protocol to communicate with agents.
We aim to publish the module before June. It should, however, not influence your bot development as it will simply be a wrapper around the existing 
bot interface in FFAI.

Using docker has several advantages: 

1. It will be harder to cheat because the game and the agents run in separate processes. 
2. Participants can optionally setup their own docker images if they have particular requirements.
3. Any programming language can potentially be used. This will require quite a lot of work, so we don't expect to see bots developed in other languages than python.
4. Files can be written and read withing the docker container if needed. 

## Computational Resources
The philosophy of Bot Bowl is to limit the computational resources at run-time to that of a regular laptop. We of course encourage participants 
to use as much computation as they can afford to train/evolve their bots before the competition. 
The exact instance specification will be specified at a later date but don't expect any GPUs. 

## How to Submit
We will soon share templates for both a pure python submission and a docker submission. If your bot has requirements that are not 
installable through pip, you must make a docker submission.

## Questions
If you have questions about the competition, please join our [Discord server](https://discord.gg/MTXMuae).<|MERGE_RESOLUTION|>--- conflicted
+++ resolved
@@ -4,14 +4,8 @@
 The results of  will be announced at the [Conference of Games (CoG) 2020 in Osaka, Japan](http://ieee-cog.org/2020/) with a prize pool of $1000.
 A submission link will appear on this page when we get closer to the deadline.
 
-<<<<<<< HEAD
 ## Prize
 The winner of Bot Bowl II will receive $500 from IEEE!
-=======
-## Prizes
-
-The prizes for Bot Bowl II will be announced very soon.
->>>>>>> 698d7b70
 
 ## Format
 The format of Bot Bowl II will be similar to last year's competition.
