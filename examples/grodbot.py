import ffai.web.api as api
import ffai.ai.bots as bot
import ffai.core.model as m
import ffai.core.table as t
import ffai.core.procedure as proc
import ffai.util.pathfinding as pf
from typing import Optional, List
import time
import ffai.core.game as g
import random
import math
import ffai.util.bothelper as helper
from ffai.util.bothelper import ActionSequence
from enum import Enum
from operator import itemgetter


class GrodBot(bot.ProcBot):
    ''' A Bot that uses path finding to evaluate all possibilities.

    WIP!!! Hand-offs and Pass actions going a bit funny.

    '''
<<<<<<< HEAD
    BASE_SCORE_BLITZ = 55.0
    BASE_SCORE_FOUL = -50.0
    BASE_SCORE_BLOCK = 65       # For a two dice block
    BASE_SCORE_HANDOFF = 40.0
    BASE_SCORE_MOVE_TO_OPPONENT = 45.0
    BASE_SCORE_MOVE_BALL = 45.0
    BASE_SCORE_MOVE_TOWARD_BALL = 15.0
    BASE_SCORE_MOVE_TO_SWEEP = 0.0
    BASE_SCORE_CAGE_BALL = 70.0
    BASE_SCORE_MOVE_TO_BALL = 60.0   #60.0
    BASE_SCORE_BALL_AND_CHAIN = 75.0
    BASE_SCORE_DEFENSIVE_SCREEN = 0.0
    ADDITIONAL_SCORE_DODGE = 0.0  # Lower this value to dodge more.

    def __init__(self, name):
=======
    def __init__(self, name, verbose=False):
>>>>>>> c14161e2
        super().__init__(name)
        self.my_team = None
        self.opp_team = None
        self.current_move: Optional[ActionSequence, None] = None
        self.verbose = verbose

    def new_game(self, game: g.Game, team):
        """
        Called when a new game starts.
        """
        self.my_team = team
        self.opp_team = game.get_opp_team(team)

    def start_game(self, game: g.Game):
        """
        Just start the game.
        """
        return m.Action(t.ActionType.START_GAME)

    def coin_toss_flip(self, game: g.Game):
        """
        Select heads/tails and/or kick/receive
        """
        return m.Action(t.ActionType.TAILS)
        # return Action(ActionType.HEADS)

    def coin_toss_kick_receive(self, game: g.Game):
        """
        Select heads/tails and/or kick/receive
        """
        return m.Action(t.ActionType.RECEIVE)
        # return Action(ActionType.KICK)

    def setup(self, game: g.Game) -> m.Action:
        """
        Move players from the reserves to the pitch
        """
        if not helper.get_players(game, self.my_team, include_own=True, include_opp=False, include_off_pitch=False):
            # If no players are on the pitch yet, create a new ActionSequence for the setup.
            action_steps: List[m.Action] = []

            turn = game.state.round
            half = game.state.half
            opp_score = 0
            for team in game.state.teams:
                if team != self.my_team:
                    opp_score = max(opp_score, team.state.score)
            score_diff = self.my_team.state.score - opp_score

            # Choose 11 best players to field
            players_available: List[m.Player] = []
            for available_action in game.state.available_actions:
                if available_action.action_type == t.ActionType.PLACE_PLAYER:
                    players_available = available_action.players

            players_sorted_value = sorted(players_available, key=lambda x: player_value(game, x), reverse=True)
            n_keep: int = min(11, len(players_sorted_value))
            players_available = players_sorted_value[:n_keep]

            # Are we kicking or receiving?
            if game.state.receiving_this_drive:
                place_squares: List[m.Square] = []

                place_squares.append(game.state.pitch.get_square(helper.reverse_x_for_right(game, self.my_team, 13), 7))
                place_squares.append(game.state.pitch.get_square(helper.reverse_x_for_right(game, self.my_team, 13), 8))
                place_squares.append(game.state.pitch.get_square(helper.reverse_x_for_right(game, self.my_team, 13), 9))
                # Receiver next
                place_squares.append(game.state.pitch.get_square(helper.reverse_x_for_right(game, self.my_team, 8), 8))
                # Support line players
                place_squares.append(game.state.pitch.get_square(helper.reverse_x_for_right(game, self.my_team, 13), 10))
                place_squares.append(game.state.pitch.get_square(helper.reverse_x_for_right(game, self.my_team, 13), 11))
                place_squares.append(game.state.pitch.get_square(helper.reverse_x_for_right(game, self.my_team, 13), 5))
                place_squares.append(game.state.pitch.get_square(helper.reverse_x_for_right(game, self.my_team, 13), 13))
                # A bit wide semi-defensive
                place_squares.append(game.state.pitch.get_square(helper.reverse_x_for_right(game, self.my_team, 11), 4))
                place_squares.append(game.state.pitch.get_square(helper.reverse_x_for_right(game, self.my_team, 11), 12))
                # Extra help at the back
                place_squares.append(game.state.pitch.get_square(helper.reverse_x_for_right(game, self.my_team, 10), 8))

                players_sorted_bash = sorted(players_available, key=lambda x: player_bash_ability(game, x), reverse=True)
                players_sorted_blitz = sorted(players_available, key=lambda x: player_blitz_ability(game, x), reverse=True)

            else:
                place_squares: List[m.Square] = []

                # LOS squares first
                place_squares.append(game.state.pitch.get_square(helper.reverse_x_for_right(game, self.my_team, 13), 7))
                place_squares.append(game.state.pitch.get_square(helper.reverse_x_for_right(game, self.my_team, 13), 8))
                place_squares.append(game.state.pitch.get_square(helper.reverse_x_for_right(game, self.my_team, 13), 9))

                place_squares.append(game.state.pitch.get_square(helper.reverse_x_for_right(game, self.my_team, 12), 3))
                place_squares.append(game.state.pitch.get_square(helper.reverse_x_for_right(game, self.my_team, 12), 13))
                place_squares.append(game.state.pitch.get_square(helper.reverse_x_for_right(game, self.my_team, 11), 2))
                place_squares.append(game.state.pitch.get_square(helper.reverse_x_for_right(game, self.my_team, 11), 14))

                place_squares.append(game.state.pitch.get_square(helper.reverse_x_for_right(game, self.my_team, 12), 5))
                place_squares.append(game.state.pitch.get_square(helper.reverse_x_for_right(game, self.my_team, 12), 10))
                place_squares.append(game.state.pitch.get_square(helper.reverse_x_for_right(game, self.my_team, 11), 11))
                place_squares.append(game.state.pitch.get_square(helper.reverse_x_for_right(game, self.my_team, 11), 5))

                players_sorted_bash = sorted(players_available, key=lambda x: player_bash_ability(game, x), reverse=True)
                players_sorted_blitz = sorted(players_available, key=lambda x: player_blitz_ability(game, x), reverse=True)

            for i in range(len(players_available)):
                action_steps.append(m.Action(t.ActionType.PLACE_PLAYER, player=players_sorted_bash[i], pos=place_squares[i]))

            action_steps.append(m.Action(t.ActionType.END_SETUP))

            self.current_move = ActionSequence(action_steps, description='Setup')

        # We must have initialised the action sequence, lets execute it
        next_action: m.Action = self.current_move.popleft()
        return next_action

    def place_ball(self, game: g.Game):
        """
        Place the ball when kicking.
        """
        left_center = m.Square(7, 8)
        right_center = m.Square(20, 8)
        if game.is_team_side(left_center, self.opp_team):
            return m.Action(t.ActionType.PLACE_BALL, pos=left_center)
        return m.Action(t.ActionType.PLACE_BALL, pos=right_center)

    def high_kick(self, game: g.Game):
        """
        Select player to move under the ball.
        """
        ball_pos = game.get_ball_position()
        if game.is_team_side(game.get_ball_position(), self.my_team) and \
                game.get_player_at(game.get_ball_position()) is None:
            for player in game.get_players_on_pitch(self.my_team, up=True):
                if t.Skill.BLOCK in player.skills:
                    return m.Action(t.ActionType.PLACE_PLAYER, player=player, pos=ball_pos)
        return m.Action(t.ActionType.SELECT_NONE)

    def touchback(self, game: g.Game):
        """
        Select player to give the ball to.
        """
        for player in game.get_players_on_pitch(self.my_team, up=True):
            if t.Skill.BLOCK in player.skills:
                return m.Action(t.ActionType.SELECT_PLAYER, player=player)
        return m.Action(t.ActionType.SELECT_NONE)

    def set_next_move(self, game: g.Game):
        ''' Set self.current_move

        :param game:
        '''
        self.current_move = None

        # Calculate path-finders

        #heatMap = new BloodBowlHeatMap(gameInspector);
        #heatMap.AddUnitByPathFinders(curPossibleOppositionMoves);
        #heatMap.AddUnitByPathFinders(curPossibleTeamMovesThisTurn);
        #heatMap.AddPlayersMoved(gameInspector.GetListFriendlyPlayersMoved());


        paths_other = dict()
        paths_blitz = dict()    # Blitz paths need at least 1 square of movement left for the block at the end
        ff_map = pf.FfTileMap(game.state)
        for action_choice in game.state.available_actions:
            for player in action_choice.players:
                if action_choice.action_type == t.ActionType.START_BLITZ:
                    if player not in paths_blitz:
                        player_square: m.Square = player.position
                        player_mover = pf.FfMover(player)
                        finder = pf.AStarPathFinder(ff_map, player.move_allowed()-1, allow_diag_movement=True, heuristic=pf.BruteForceHeuristic(), probability_costs=True)
                        paths = finder.find_paths(player_mover, player_square.x, player_square.y)
                        paths_blitz[player] = paths
                elif action_choice.action_type in (t.ActionType.START_MOVE, t.ActionType.START_PASS, t.ActionType.START_FOUL, t.ActionType.START_HANDOFF):
                    if player not in paths_other:
                        player_square: m.Square = player.position
                        player_mover = pf.FfMover(player)
                        finder = pf.AStarPathFinder(ff_map, player.move_allowed(), allow_diag_movement=True,heuristic=pf.BruteForceHeuristic(), probability_costs=True)
                        paths = finder.find_paths(player_mover, player_square.x, player_square.y)
                        paths_other[player] = paths

        all_actions: List[ActionSequence] = []
        for action_choice in game.state.available_actions:
            if action_choice.action_type == t.ActionType.START_MOVE:
                players_available: List[m.Player] = action_choice.players
                for player in players_available:
                    paths = paths_other[player]
                    all_actions.extend(potential_move_actions(game, player, paths))
            elif action_choice.action_type == t.ActionType.START_BLITZ:
                players_available: List[m.Player] = action_choice.players
                for player in players_available:
                    paths = paths_blitz[player]
                    all_actions.extend(potential_blitz_actions(game, player, paths))
            elif action_choice.action_type == t.ActionType.START_FOUL:
                players_available: List[m.Player] = action_choice.players
                for player in players_available:
                    paths = paths_other[player]
                    all_actions.extend(potential_foul_actions(game, player, paths))
            elif action_choice.action_type == t.ActionType.START_BLOCK:
                players_available: List[m.Player] = action_choice.players
                for player in players_available:
                    all_actions.extend(potential_block_actions(game, player))
            elif action_choice.action_type == t.ActionType.START_PASS:
                players_available: List[m.Player] = action_choice.players
                for player in players_available:
                    player_square: m.Square = player.position
                    if game.state.pitch.get_ball_position() == player_square:
                        paths = paths_other[player]
                        all_actions.extend(potential_pass_actions(game, player, paths))
            elif action_choice.action_type == t.ActionType.START_HANDOFF:
                players_available: List[m.Player] = action_choice.players
                for player in players_available:
                    player_square: m.Square = player.position
                    if game.state.pitch.get_ball_position() == player_square:
                        paths = paths_other[player]
                        all_actions.extend(potential_handoff_actions(game, player, paths))
            elif action_choice.action_type == t.ActionType.END_TURN:
                all_actions.extend(potential_end_turn_action(game))

        if all_actions:
            all_actions.sort(key = lambda x: x.score, reverse=True)
            self.current_move = all_actions[0]
<<<<<<< HEAD
            print('   Turn=H' + str(game.state.half) + 'R' + str(game.state.round) + ', Team=' + game.state.current_team.name + ', Action=' + self.current_move.description + ', Score=' + str(self.current_move.score))
=======
            if self.verbose:
                print(self.current_move.description)
>>>>>>> c14161e2

    def turn(self, game: g.Game) -> m.Action:
        """
        Start a new player action / turn.
        """

        # Simple algorithm: 
        #   Loop through all available (yet to move) players.
        #   Compute all possible moves for all players.
        #   Assign a score to each action for each player.
        #   The player/play with the highest score is the one the Bot will attempt to use.
        #   Store a representation of this turn internally (for use by player-action) and return the action to begin.

        self.set_next_move(game)
        next_action: m.Action = self.current_move.popleft()
        return next_action

    def quick_snap(self, game: g.Game):

        self.current_move = None
        return m.Action(t.ActionType.END_TURN)

    def blitz(self, game: g.Game):

        self.current_move = None
        return m.Action(t.ActionType.END_TURN)

    def player_action(self, game: g.Game):
        """
        Take the next action from the current stack and execute
        """

        action_step = self.current_move.popleft()
        return action_step

    def block(self, game: g.Game):
        """
        Select block die or reroll.
        """
        # Loop through available dice results
        actions = set()
        for action_choice in game.state.available_actions:
            actions.add(action_choice.action_type)

        if t.ActionType.SELECT_DEFENDER_DOWN in actions:
            return m.Action(t.ActionType.SELECT_DEFENDER_DOWN)

        if t.ActionType.SELECT_DEFENDER_STUMBLES in actions:
            return m.Action(t.ActionType.SELECT_DEFENDER_STUMBLES)

        if t.ActionType.SELECT_PUSH in actions:
            return m.Action(t.ActionType.SELECT_PUSH)

        if t.ActionType.SELECT_BOTH_DOWN in actions:
            return m.Action(t.ActionType.SELECT_BOTH_DOWN)

        if t.ActionType.USE_REROLL in actions:
            return m.Action(t.ActionType.USE_REROLL)

        if t.ActionType.SELECT_ATTACKER_DOWN in actions:
            return m.Action(t.ActionType.SELECT_ATTACKER_DOWN)

    def push(self, game: g.Game):
        """
        Select square to push to.
        """
        # Loop through available squares
        for position in game.state.available_actions[0].positions:
            return m.Action(t.ActionType.PUSH, pos=position)

    def follow_up(self, game: g.Game):
        """
        Follow up or not. ActionType.FOLLOW_UP must be used together with a position.
        """
        player = game.state.active_player
        for position in game.state.available_actions[0].positions:
            # Always follow up
            if player.position != position:
                return m.Action(t.ActionType.FOLLOW_UP, pos=position)

    def apothecary(self, game: g.Game):
        """
        Use apothecary?
        """
        return m.Action(t.ActionType.USE_APOTHECARY)
        # return Action(ActionType.DONT_USE_APOTHECARY)

    def interception(self, game: g.Game):
        """
        Select interceptor.
        """
        for action in game.state.available_actions:
            if action.action_type == t.ActionType.INTERCEPTION:
                for player, agi_rolls in zip(action.players, action.agi_rolls):
                    return m.Action(t.ActionType.INTERCEPTION, player=player)
        return m.Action(t.ActionType.SELECT_NONE)

    def pass_action(self, game: g.Game):
        """
        Reroll or not.
        """
        return m.Action(t.ActionType.USE_REROLL)
        # return Action(ActionType.DONT_USE_REROLL)

    def catch(self, game: g.Game):
        """
        Reroll or not.
        """
        return m.Action(t.ActionType.USE_REROLL)
        # return Action(ActionType.DONT_USE_REROLL)

    def gfi(self, game: g.Game):
        """
        Reroll or not.
        """
        return m.Action(t.ActionType.USE_REROLL)
        # return Action(ActionType.DONT_USE_REROLL)

    def dodge(self, game: g.Game):
        """
        Reroll or not.
        """
        return m.Action(t.ActionType.USE_REROLL)
        # return Action(ActionType.DONT_USE_REROLL)

    def pickup(self, game: g.Game):
        """
        Reroll or not.
        """
        return m.Action(t.ActionType.USE_REROLL)
        # return Action(ActionType.DONT_USE_REROLL)

    def end_game(self, game: g.Game):
        """
        Called when a game endw.
        """
        winner = game.get_winning_team()
        print("Casualties: ", game.num_casualties())
        if winner is None:
            print("It's a draw")
        elif winner == self.my_team:
            print("I ({}) won".format(self.name))
        else:
            print("I ({}) lost".format(self.name))


def potential_end_turn_action(game: g.Game) -> List[ActionSequence]:
    actions: List[ActionSequence] = []
    action_steps: List[m.Action] = []
    action_steps.append(m.Action(t.ActionType.END_TURN))
    # End turn happens on a score of 1.0.  Any actions with a lower score are never selected.
    actions.append(ActionSequence(action_steps, score=1.0, description='End Turn'))
    return actions


def potential_block_actions(game: g.Game, player: m.Player) -> List[ActionSequence]:

    # Note to self: need a "stand up and end move option.
    move_actions: List[ActionSequence] = []
    if not player.state.up:
        # There is currently a bug in the controlling logic.  Prone players shouldn't be able to block
        return move_actions
    blockable_players: List[m.Player] = game.state.pitch.adjacent_players(player, include_own=False, include_opp=True, manhattan=False, only_blockable=True, only_foulable=False)
    for blockable_player in blockable_players:
        action_steps: List[m.Action] = []
        action_steps.append(m.Action(t.ActionType.START_BLOCK, player=player))
        action_steps.append(m.Action(t.ActionType.BLOCK, pos=blockable_player.position, player=player))
        action_steps.append(m.Action(t.ActionType.END_PLAYER_TURN, player=player))

        action_score = score_block(game, player, blockable_player)
        score = action_score

        move_actions.append(ActionSequence(action_steps, score=score, description='Block ' + player.name + ' to (' + str(blockable_player.position.x) + ',' + str(blockable_player.position.y) + ')'))
        # potential action -> sequence of steps such as "START_MOVE, MOVE (to square) etc
    return move_actions


def potential_blitz_actions(game: g.Game, player: m.Player, paths: List[pf.Path]) -> List[ActionSequence]:
    move_actions: List[ActionSequence] = []
    for path in paths:
        path_steps = path.steps
        end_square: m.Square = game.state.pitch.get_square(path.steps[-1].x, path.steps[-1].y)
        blockable_squares = game.state.pitch.adjacent_player_squares_at(player, end_square, include_own=False, include_opp=True, manhattan=False, only_blockable=True, only_foulable=False)
        for blockable_square in blockable_squares:
            action_steps: List[m.Action] = []
            action_steps.append(m.Action(t.ActionType.START_BLITZ, player=player))
            if not player.state.up:
                action_steps.append(m.Action(t.ActionType.STAND_UP, player=player))
            for step in path_steps:
                # Note we need to add 1 to x and y because the outermost layer of squares is not actually reachable
                action_steps.append(m.Action(t.ActionType.MOVE, pos=game.state.pitch.get_square(step.x, step.y), player=player))
            action_steps.append(m.Action(t.ActionType.BLOCK, pos=blockable_square, player=player))
            action_steps.append(m.Action(t.ActionType.END_PLAYER_TURN, player=player))

            action_score = score_blitz(game, player, end_square, game.state.pitch.get_player_at(blockable_square))
            path_score = path_cost_to_score(game, path) # If an extra GFI required for block, should increase here.  To do.
            score = action_score + path_score

            move_actions.append(ActionSequence(action_steps, score=score, description='Blitz ' + player.name + ' to ' + str(blockable_square.x) + ',' + str(blockable_square.y)))
            # potential action -> sequence of steps such as "START_MOVE, MOVE (to square) etc
    return move_actions


def potential_pass_actions(game: g.Game, player: m.Player, paths: List[pf.Path]) -> List[ActionSequence]:
    move_actions: List[ActionSequence] = []
    for path in paths:
        path_steps = path.steps
        end_square: m.Square = game.state.pitch.get_square(path.steps[-1].x, path.steps[-1].y)
        # Need possible receving players
        to_squares, distances = game.state.pitch.passes_at(player, game.state.weather, end_square)
        for to_square in to_squares:
            action_steps: List[m.Action] = []
            action_steps.append(m.Action(t.ActionType.START_PASS, player=player))

            receiver: Optional[m.Player, None] = game.state.pitch.get_player_at(to_square)

            if not player.state.up:
                action_steps.append(m.Action(t.ActionType.STAND_UP, player=player))
            for step in path_steps:
                # Note we need to add 1 to x and y because the outermost layer of squares is not actually reachable
                action_steps.append(m.Action(t.ActionType.MOVE, pos=game.state.pitch.get_square(step.x, step.y), player=player))
            action_steps.append(m.Action(t.ActionType.PASS, pos=to_square, player=player))
            action_steps.append(m.Action(t.ActionType.END_PLAYER_TURN, player=player))

            action_score = score_pass(game, player, end_square, to_square)
            path_score = path_cost_to_score(game, path) # If an extra GFI required for block, should increase here.  To do.
            score = action_score + path_score

            move_actions.append(ActionSequence(action_steps, score=score, description='Pass ' + player.name + ' to ' + str(to_square.x) + ',' + str(to_square.y)))
            # potential action -> sequence of steps such as "START_MOVE, MOVE (to square) etc
    return move_actions


def potential_handoff_actions(game: g.Game, player: m.Player, paths: List[pf.Path]) -> List[ActionSequence]:
    move_actions: List[ActionSequence] = []
    for path in paths:
        path_steps = path.steps
        end_square: m.Square = game.state.pitch.get_square(path.steps[-1].x, path.steps[-1].y)
        handoffable_squares = game.state.pitch.adjacent_player_squares_at(player, end_square, include_own=True, include_opp=False, manhattan=False, only_blockable=True, only_foulable=False)
        for handoffable_square in handoffable_squares:
            action_steps: List[m.Action] = []
            action_steps.append(m.Action(t.ActionType.START_HANDOFF, player=player))
            for step in path_steps:
                # Note we need to add 1 to x and y because the outermost layer of squares is not actually reachable
                action_steps.append(m.Action(t.ActionType.MOVE, pos=game.state.pitch.get_square(step.x, step.y), player=player))
            action_steps.append(m.Action(t.ActionType.HANDOFF, pos=handoffable_square, player=player))
            action_steps.append(m.Action(t.ActionType.END_PLAYER_TURN, player=player))

            action_score = score_handoff(game, player, game.state.pitch.get_player_at(handoffable_square), end_square)
            path_score = path_cost_to_score(game, path) # If an extra GFI required for block, should increase here.  To do.
            score = action_score + path_score

            move_actions.append(ActionSequence(action_steps, score=score, description='Handoff ' + player.name + ' to ' + str(handoffable_square.x) + ',' + str(handoffable_square.y)))
            # potential action -> sequence of steps such as "START_MOVE, MOVE (to square) etc
    return move_actions


def potential_foul_actions(game: g.Game, player: m.Player, paths: List[pf.Path]) -> List[ActionSequence]:
    move_actions: List[ActionSequence] = []
    for path in paths:
        path_steps = path.steps
        end_square: m.Square = game.state.pitch.get_square(path.steps[-1].x, path.steps[-1].y)
        foulable_squares = game.state.pitch.adjacent_player_squares_at(player, end_square, include_own=False, include_opp=True, manhattan=False, only_blockable=False, only_foulable=True)
        for foulable_square in foulable_squares:
            action_steps: List[m.Action] = []
            action_steps.append(m.Action(t.ActionType.START_FOUL, player=player))
            if not player.state.up:
                action_steps.append(m.Action(t.ActionType.STAND_UP, player=player))
            for step in path_steps:
                # Note we need to add 1 to x and y because the outermost layer of squares is not actually reachable
                action_steps.append(m.Action(t.ActionType.MOVE, pos=game.state.pitch.get_square(step.x, step.y)))
            action_steps.append(m.Action(t.ActionType.FOUL, foulable_square, player=player))
            action_steps.append(m.Action(t.ActionType.END_PLAYER_TURN, player=player))

            action_score = score_foul(game, player, game.state.pitch.get_player_at(foulable_square), end_square)
            path_score = path_cost_to_score(game, path) # If an extra GFI required for block, should increase here.  To do.
            score = action_score + path_score

            move_actions.append(ActionSequence(action_steps, score=score, description='Foul ' + player.name + ' to ' + str(foulable_square.x) + ',' + str(foulable_square.y)))
            # potential action -> sequence of steps such as "START_MOVE, MOVE (to square) etc
    return move_actions


def potential_move_actions(game: g.Game, player: m.Player, paths: List[pf.Path]) -> List[ActionSequence]:
    ''' Return set of all scored possible "MOVE" actions for given player

    :param player:
    :param game:
    :param paths:
    :return:
    '''
    move_actions: List[ActionSequence] = []
    ball_square: m.Square = game.state.pitch.get_ball_position()
    for path in paths:
        path_steps = path.steps
        action_steps: List[m.Action] = []
        action_steps.append(m.Action(t.ActionType.START_MOVE, player=player))
        if not player.state.up:
            action_steps.append(m.Action(t.ActionType.STAND_UP, player=player))
        for step in path_steps:
            # Note we need to add 1 to x and y because the outermost layer of squares is not actually reachable
            action_steps.append(m.Action(t.ActionType.MOVE, pos=game.state.pitch.get_square(step.x, step.y), player=player))
        action_steps.append(m.Action(t.ActionType.END_PLAYER_TURN, player=player))

        to_square: m.Square = game.state.pitch.get_square(path_steps[-1].x, path_steps[-1].y)
        if to_square == ball_square:
            x=1
        action_score, description = score_move(game, player, to_square)
        path_score = path_cost_to_score(game, path)  # If an extra GFI required for block, should increase here.  To do.
        score = action_score + path_score

        move_actions.append(ActionSequence(action_steps, score=score, description='Move: ' + description + ' ' + player.name + ' to ' + str(path_steps[-1].x) + ',' + str(path_steps[-1].y)))
        # potential action -> sequence of steps such as "START_MOVE, MOVE (to square) etc
    return move_actions


def score_blitz(game: g.Game, attacker: m.Player, block_from_square: m.Square, defender: m.Player) -> float:
    score: float = GrodBot.BASE_SCORE_BLITZ
    num_block_dice: int = game.state.pitch.num_block_dice_at(attacker, defender, block_from_square, blitz=True, dauntless_success=False)
    ball_position: m.Player = game.state.pitch.get_ball_position()
    if num_block_dice == 3: score += 30.0
    if num_block_dice == 2: score += 10.0
    if num_block_dice == 1: score += -30.0
    if num_block_dice == -2: score += -75.0
    if num_block_dice == -3: score += -100.0
    if attacker.has_skill(t.Skill.BLOCK): score += 20.0
    if defender.has_skill(t.Skill.DODGE) and not attacker.has_skill(t.Skill.TACKLE): score -= 10.0
    if defender.has_skill(t.Skill.BLOCK): score += -10.0
    if ball_position == attacker.position:
        if attacker.position.is_adjacent(defender.position) and block_from_square == attacker.position:
            score += 20.0
        else:
            score += -40.0
    if defender.position == ball_position: score += 50.0              # Blitzing ball carrier
    if defender.position.is_adjacent(ball_position): score += 20.0    # Blitzing someone adjacent to ball carrier
    if helper.direct_surf_squares(game, block_from_square, defender.position): score += 25.0 # A surf
    score -= len(game.state.pitch.adjacent_players_at(attacker, defender.position, include_own=False, include_opp=True)) * 5.0
    if attacker.position == block_from_square: score -= 20.0      # A Blitz where the block is the starting square is unattractive
    if helper.in_scoring_range(game, defender): score+=10.0       # Blitzing players closer to the endzone is attractive
    return score


def score_foul(game: g.Game, attacker: m.Player, defender: m.Player, to_square : m.Square) -> float:
    score = GrodBot.BASE_SCORE_FOUL
    ball_carrier: Optional[m.Player, None] = game.state.pitch.get_ball_carrier()

    if ball_carrier == attacker: score = score - 30.0
    if attacker.has_skill(t.Skill.DIRTY_PLAYER): score = score + 10.0
    if attacker.has_skill(t.Skill.SNEAKY_GIT): score = score + 10.0
    if defender.state.stunned: score = score - 15.0

    assists_for, assists_against = game.state.pitch.num_assists_at(attacker, defender, to_square, ignore_guard=True)
    score = score + (assists_for-assists_against) * 15.0

    if attacker.team.state.bribes>0: score += 40.0
    if attacker.has_skill(t.Skill.CHAINSAW): score += 30.0
    #TVdiff = defender.GetBaseTV() - attacker.GetBaseTV()
    TVdiff = 10.0
    score = score + TVdiff

    return score


def score_move(game: g.Game, player: m.Player, to_square: m.Square) -> (float, str):

    scores: List[(float, str)] = []

    scores.append((score_receiving_position(game, player, to_square), 'move to receiver'))
    scores.append((score_move_towards_ball(game, player, to_square), 'move toward ball'))
    scores.append((score_move_to_ball(game, player, to_square), 'move to ball'))
    scores.append((score_move_ball(game, player, to_square), 'move ball'))
    scores.append((score_sweep(game, player, to_square), 'move to sweep'))
    scores.append((score_defensive_screen(game, player, to_square), 'move to defensive screen'))
    scores.append((score_offensive_screen(game, player, to_square), 'move to offsensive screen'))
    scores.append((score_caging(game, player, to_square), 'move to cage'))
    scores.append((score_mark_opponent(game, player, to_square), 'move to mark opponent'))

    scores.sort(key=lambda tup: tup[0], reverse=True)
    score, description = scores[0]

    # All moves should avoid the sideline
    if helper.distance_to_sideline(game, to_square) == 0: score -= 20.0
    if helper.distance_to_sideline(game, to_square) == 1: score -= 10.0

    return (score, description)


def score_receiving_position(game: g.Game, player: m.Player, to_square : m.Square) -> float:
    if player.team != game.state.pitch.get_ball_team() or player == game.state.pitch.get_ball_carrier(): return 0.0

    receivingness = player_receiver_ability(game, player)
    score = receivingness - 30.0
    if helper.in_scoring_endzone(game, player.team, to_square):
        numInRange = len(helper.players_in_scoring_endzone(game, player.team, include_own=True, include_opp=False))
        if player.team.state.turn == 8: score += 40   # Pretty damned urgent to get to end zone!
        score -= numInRange * numInRange * 40  # Don't want too many catchers in the endzone ...

    score += 5.0 * (max(helper.distance_to_scoring_endzone(game, player.team, player.position), player.get_ma()) - max(helper.distance_to_scoring_endzone(game, player.team, to_square), player.get_ma()))
    # Above score doesn't push players to go closer than their MA from the endzone.

    if helper.distance_to_scoring_endzone(game, player.team, to_square) > player.get_ma() + 2: score -= 30.0
    opps: List[m.Player] = game.state.pitch.adjacent_players_at(player, to_square, include_own=False, include_opp=True, include_stunned=False)
    if opps: score -= 40.0 + 20.0 * len(opps)
    score -= 10.0 * len(game.state.pitch.adjacent_players_at(player, to_square, include_own=False, include_opp=True))
    numInRange = len(helper.players_in_scoring_distance(game, player.team, include_own=True, include_opp=False))
    score -= numInRange * numInRange * 20.0     # Lower the score if we already have some receivers.
    if helper.contains_a_player(game, player.team, helper.squares_within(game, to_square, 2), include_opp=False, include_own=True): score -= 20.0

    return score


def score_move_towards_ball(game: g.Game, player: m.Player, to_square : m.Square) -> float:
    ball_square: m.Square = game.state.pitch.get_ball_position()
    ball_carrier = game.state.pitch.get_ball_carrier()

    if (player == ball_carrier) or (ball_square is None) or (to_square == ball_square): return 0.0

    score = GrodBot.BASE_SCORE_MOVE_TOWARD_BALL
    if ball_carrier is None: score += 20.0
    distance_to_ball = ball_square.distance(to_square)

    # Cancel the penalty for being near the sideline if the ball is on the sideline
    if helper.distance_to_sideline(game, ball_square) <= 1:
        if helper.distance_to_sideline(game, to_square): score += 10.0

    #if player.get_ma() < distance_to_ball + 3:
    score -= distance_to_ball*2

    return score


def score_move_to_ball(game: g.Game, player: m.Player, to_square: m.Square) -> float:
    ball_square: m.Square = game.state.pitch.get_ball_position()
    ball_carrier = game.state.pitch.get_ball_carrier()
    if ball_square is None: return -20.0
    if ball_carrier == player: return 0.0
    if ball_square != to_square : return 0.0
    if ball_carrier is not None: return 0.0


    score = GrodBot.BASE_SCORE_MOVE_TO_BALL
    if player.has_skill(t.Skill.SURE_HANDS) or not player.team.state.reroll_used: score += 15.0
    if player.get_ag() < 2: score += -10.0
    if player.get_ag() == 3: score += 5.0
    if player.get_ag() > 3: score += 10.0
    num_tz = game.state.pitch.num_tackle_zones_at(player, ball_square)
    score += - 10 * num_tz    # Lower score if lots of tackle zones on ball.

    # Cancel the penalty for being near the sideline if the ball is on/near the sideline
    if helper.distance_to_sideline(game, ball_square) == 1: score+=10.0
    if helper.distance_to_sideline(game, ball_square) == 0: score+=20.0

    return score


def score_move_ball(game: g.Game, player: m.Player, to_square: m.Square) -> float:
    ball_square: m.Square = game.state.pitch.get_ball_position()
    ball_carrier = game.state.pitch.get_ball_carrier()
    if not player == ball_carrier: return 0.0

    score = GrodBot.BASE_SCORE_MOVE_BALL
    if helper.in_scoring_endzone(game, player.team, to_square): score += 30.0
    elif player.team.state.turn == 8: score -= 70.0
    score -= 5.0 * (helper.distance_to_scoring_endzone(game, player.team, to_square) - helper.distance_to_scoring_endzone(game, player.team, player.position))
    opps: List[m.Player] = game.state.pitch.adjacent_players_at(player, to_square, include_own=False, include_opp=True, include_stunned=False)
    if opps: score -= 40.0  + 20.0  * len(opps)
    if helper.contains_a_player(game, player.team, helper.squares_within(game, to_square, 2), include_opp=True, include_own=False, include_stunned=False): score -= 10.0
    if not helper.blitz_used(game): score -= 50.0
    #score += heatMap.GetBallMoveSquareSafetyScore(to_square)
    return score


def score_sweep(game: g.Game, player: m.Player, to_square: m.Square) -> float:
    if game.state.pitch.get_ball_team() != player.team: return 0.0  # Don't sweep unless the other team has the ball
    if helper.distance_to_defending_endzone(game, player.team, game.state.pitch.get_ball_position()) < 9: return 0.0  # Don't sweep when the ball is close to the endzone
    if helper.players_in_scoring_distance(game, player.team, include_own=False, include_opp=True): return 0.0  # Don't sweep when there are opponent units in scoring range

    score = GrodBot.BASE_SCORE_MOVE_TO_SWEEP
    blitziness = player_blitz_ability(game, player)
    score += blitziness - 60.0
    score -= 30.0 * len(game.state.pitch.adjacent_player_squares(player, include_own=False, only_blockable=True))

    # Now to evaluate ideal square for Sweeping:

    x_preferred = int(helper.reverse_x_for_left(game, player.team, (game.state.pitch.width-2) / 4))
    y_preferred = int((game.state.pitch.height-2) / 2)
    score -= abs(y_preferred - to_square .y) * 10.0

    # subtract 5 points for every square away from the preferred sweep location.
    score -= abs(x_preferred - to_square .x) * 5.0

    # Check if a player is already sweeping:
    for i in range(-2,3):
        for j in range(-2,3):
            cur: m.Square = game.state.pitch.get_square(x_preferred + i, y_preferred + j)
            player: Optional[m.Player, None] = game.state.pitch.get_player_at(cur)
            if player is not None and player.team == player.team: score -= 90.0

    return score


def score_defensive_screen(game: g.Game, player: m.Player, to_square: m.Square) -> float:
    if game.state.pitch.get_ball_team() is None or game.state.pitch.get_ball_team() == player.team: return 0.0
    ''' This one is a bit trickier by nature, because it involves combinations of two or more
     * players...
     *
     * ok this is actaully rather simple:
      * Increase score if square is close to ball carrier.
      * Decrease if far away.
      * Decrease if square is behind ball carrier.
      * Increase slightly if square is 1 away from sideline.
      * Decrease if close to a player on the same team WHO IS ALREADY screening.
      * Increase slightly if most of the players movement must be used to arrive at the screening square.
      *
      * This isn't working yet... Perhaps I need a list of all nearby players to understand square.
     '''
    score = GrodBot.BASE_SCORE_DEFENSIVE_SCREEN

    ball_carrier = game.state.pitch.get_ball_carrier()
    ball_square = game.state.pitch.get_ball_position()
    distanceBallCarrierToEnd = helper.distance_to_defending_endzone(game, player.team, ball_square)
    distanceSquareToEnd = helper.distance_to_defending_endzone(game, player.team, to_square )

    if distanceSquareToEnd + 1.0 < distanceBallCarrierToEnd: score += 30.0  # Increase score defending on correct side of field.

    distance_to_ball = ball_square.distance(to_square)
    score += 4.0*max(5.0 - distance_to_ball, 0.0) # Increase score defending in front of ball carrier
    score += distanceSquareToEnd/10.0  # Increase score a small amount to screen closer to opponents.
    distance_to_closest_opponent = helper.distance_to_nearest_player(game, player.team, to_square, include_own=False, include_opp=True, include_stunned=False)
    if distance_to_closest_opponent <= 1.5: score -= 30.0
    elif distance_to_closest_opponent <= 2.95: score += 10.0
    elif distance_to_closest_opponent > 2.95: score += 5.0
    if helper.distance_to_sideline(game, to_square) == 1: score += 10.0  # Cancel the negative score of being 1 from sideline.
                        # I should make it a tiny bit more attractive if ball is on this side of field.  Lets do in a new update.
    distance_to_closest_friendly_used = helper.distance_to_nearest_player(game, player.team, to_square, include_own=True, include_opp=False, only_used=True)
    if distance_to_closest_friendly_used >= 4: score += 2.0
    elif distance_to_closest_friendly_used >= 3: score += 40.0  # Increase score if the square links with another friendly (hopefully also screening)
    elif distance_to_closest_friendly_used > 2: score += 10.0   # Descrease score if very close to another defender
    else: score -= 10.0  # Decrease score if too close to another defender.

    distance_to_closest_friendly_unused = helper.distance_to_nearest_player(game, player.team, to_square, include_own=True, include_opp=False, include_used=True)
    if distance_to_closest_friendly_unused >= 4: score += 3.0
    elif distance_to_closest_friendly_unused >= 3: score += 8.0 # Increase score if the square links with another friendly (hopefully also screening)
    elif distance_to_closest_friendly_unused > 2: score += 3.0  # Descrease score if very close to another defender
    else: score -= 10.0  # Decrease score if too close to another defender.

    return score


def score_offensive_screen(game: g.Game, player: m.Player, to_square: m.Square) -> float:
    ''' Another subtle one.  Basically if the ball carrier "breaks out", I want to screen him from
     * behind, rather than cage him.  I may even want to do this with an important receiver.
     *
     * Want my players to be 2 squares from each other, not counting direct diagonals.
     * want my players to be hampering the movement of opponent ball or players.  Ideally
     * want my players in a line between goal line and opponent.
     *
     '''

    ball_carrier: m.Player = game.state.pitch.get_ball_carrier()
    ball_square: m.Player = game.state.pitch.get_ball_position()
    if ball_carrier is None or ball_carrier.team == player.team: return 0.0

    score = 0.0

    return score


def score_caging(game: g.Game, player: m.Player, to_square: m.Square) -> float:
    ball_carrier: m.Player = game.state.pitch.get_ball_carrier()
    if ball_carrier is None or ball_carrier.team != player.team or ball_carrier == player: return 0.0          # Noone has the ball.  Don't try to cage.
    ball_square: m.Square = game.state.pitch.get_ball_position()

    cage_square_groups: List[List[m.Square]] = []
    cage_square_groups.append(helper.caging_squares_north_east(game, ball_square))
    cage_square_groups.append(helper.caging_squares_north_west(game, ball_square))
    cage_square_groups.append(helper.caging_squares_south_east(game, ball_square))
    cage_square_groups.append(helper.caging_squares_south_west(game, ball_square))

    distOppToBall = helper.distance_to_nearest_player(game, player.team, ball_square, include_own=False, include_opp=True, include_stunned=False)
    avgMAopps = average_ma(game, helper.get_players(game, player.team, include_own=False, include_opp=True, include_stunned=False))
    score = 0.0

    for curGroup in cage_square_groups:
        if not helper.contains_a_player(game, player.team, curGroup, include_opp=False, include_own=True, only_blockable=True):
            if to_square in curGroup: score += GrodBot.BASE_SCORE_CAGE_BALL
            dist = helper.distance_to_nearest_player(game, player.team, to_square, include_own=False, include_stunned=False, include_opp=True)
            score += distOppToBall - dist
            if distOppToBall > avgMAopps: score -= 30.0
            if not ball_carrier.state.used: score -= 30.0
            if to_square.is_adjacent(game.state.pitch.get_ball_position()): score += 5
            if helper.is_bishop_position_of(game, player, ball_carrier): score -= 2
            #score += heatMap.GetCageNecessityScore(to_square )

    if not player.state.up: score += 5.0
    if not ball_carrier.state.used: score = max(0.0, score - GrodBot.BASE_SCORE_CAGE_BALL)
    return score


def score_mark_opponent(game: g.Game, player: m.Player, to_square: m.Square) -> float:

    ball_carrier: m.Player = game.state.pitch.get_ball_carrier()
    team_with_ball = game.state.pitch.get_ball_team()
    ball_square = game.state.pitch.get_ball_position()
    if ball_carrier == player: return 0.0
    allOpps: List[m.Player] = game.state.pitch.adjacent_players_at(player, to_square, include_opp=True, include_own=False)
    if not allOpps: return 0.0

    score = GrodBot.BASE_SCORE_MOVE_TO_OPPONENT
    if to_square .is_adjacent(game.state.pitch.get_ball_position()):
        if team_with_ball == player.team: score += 20.0
        else: score += 30.0

    for opp in allOpps:
        if helper.distance_to_scoring_endzone(game, opp.team, to_square ) < opp.get_ma() + 2:
            score += 10.0  # Mark opponents in scoring range first.
            break         # Only add score once.

    if len(allOpps) == 1:
        score += 20.0
        numFriendlyNextTo = game.state.pitch.num_tackle_zones_in(allOpps[0])
        if allOpps[0].state.up:
            if numFriendlyNextTo == 1: score += 5.0
            else: score -= 10.0 * numFriendlyNextTo

        if not allOpps[0].state.up:
            if numFriendlyNextTo == 0: score += 5.0
            else: score -= 10.0 * numFriendlyNextTo  # Unless we want to start fouling ...

    if not player.state.up: score += 25.0
    if not player.has_skill(t.Skill.GUARD): score -= len(allOpps) * 10.0
    else: score += len(allOpps) * 10.0

    ballIsNear = False
    for curOpp in allOpps:
        if curOpp.position.is_adjacent(game.state.pitch.get_ball_position()):
            ballIsNear = True

    if ballIsNear: score += 8.0
    if player.position != to_square  and game.state.pitch.num_tackle_zones_in(player)>0:
        score -= 40.0

    if ball_square is not None:
        distance_to_ball = ball_square.distance(to_square)
        score -= distance_to_ball / 5.0   # Mark opponents closer to ball when possible

    if team_with_ball is not None and team_with_ball != player.team:
        distToOtherEndzone = helper.distance_to_scoring_endzone(game, player.team, to_square )
        score += distToOtherEndzone / 5.0   # if opponent has ball, mark closer to defending zone.
        # This way there is a preference for most advanced (distance wise) units.
    return score


def score_handoff(game: g.Game, ball_carrier: m.Player, receiver: m.Player, from_square: m.Square) -> float:
    if receiver == ball_carrier: return 0.0

    score = GrodBot.BASE_SCORE_HANDOFF
    score += probability_fail_to_score(probability_catch_fail(game, receiver))
    if not ball_carrier.team.state.reroll_used: score += +10.0
    score -= 5.0 * (helper.distance_to_scoring_endzone(game, ball_carrier.team, receiver.position) - helper.distance_to_scoring_endzone(game, ball_carrier.team, ball_carrier.position))
    if receiver.state.used: score -= 30.0
    if (game.state.pitch.num_tackle_zones_in(ball_carrier) > 0 or game.state.pitch.num_tackle_zones_in(receiver) > 0) and not helper.blitz_used(game): score -= 50.0 # Don't try a risky hand-off if we haven't blitzed yet
    if helper.in_scoring_range(game, receiver): score += 40.0
    # score += heatMap.GetBallMoveSquareSafetyScore(to_square)
    return score


def score_pass(game: g.Game, passer: m.Player, from_square: m.Square, to_square: m.Square) -> float:

    receiver = game.state.pitch.get_player_at(to_square)

    if receiver is None: return -50.0
    if receiver.team != passer.team: return -200.0
    if receiver == passer: return -100.0

    score = 40.0
    score += probability_fail_to_score(probability_catch_fail(game, receiver))
    dist: t.PassDistance = game.state.pitch.pass_distance(from_square, receiver.position)
    score += probability_fail_to_score(probability_pass_fail(game, passer, from_square, dist))
    if not passer.team.state.reroll_used: score += +10.0
    score = score - 5.0 * (helper.distance_to_scoring_endzone(game, receiver.team, receiver.position) - helper.distance_to_scoring_endzone(game, passer.team, passer.position))
    if receiver.state.used: score -= 30.0
    if game.state.pitch.num_tackle_zones_in(passer) > 0 or game.state.pitch.num_tackle_zones_in(receiver) > 0  and not helper.blitz_used(game): score -= 50.0
    if helper.in_scoring_range(game, receiver): score+=40.0
    return score


def score_block(game: g.Game, attacker: m.Player, defender: m.Player) -> float:
    score = GrodBot.BASE_SCORE_BLOCK
    ball_carrier = game.state.pitch.get_ball_carrier()
    ball_square = game.state.pitch.get_ball_position()
    if attacker.has_skill(t.Skill.CHAINSAW):
        score += 15.0
        score += 20.0 - 2 * defender.get_av()
        # Add something in case the defender is really valuable?
    else:
        num_block_dice = game.state.pitch.num_block_dice(attacker, defender)
        if num_block_dice == 3: score += 15.0
        if num_block_dice == 2: score += 0.0
        if num_block_dice == 1: score += -66.0  # score is close to zero.
        if num_block_dice == -2: score += -95.0
        if num_block_dice == -3: score += -150.0

        if not attacker.team.state.reroll_used and not attacker.has_skill(t.Skill.LONER): score += 10.0
        if attacker.has_skill(t.Skill.BLOCK) or attacker.has_skill(t.Skill.WRESTLE): score += 20.0
        if defender.has_skill(t.Skill.DODGE) and not attacker.has_skill(t.Skill.TACKLE): score += -10.0
        if defender.has_skill(t.Skill.BLOCK): score += -10.0
        if helper.attacker_would_surf(game, attacker, defender): score += 32.0
        if attacker.has_skill(t.Skill.LONER): score -= 10.0

    if attacker == ball_carrier: score += -45.0
    if defender == ball_carrier: score += 35.0
    if defender.position.is_adjacent(ball_square): score += 15.0

    return score


def score_push(game: g.Game, from_square: m.Square, to_square: m.Square) -> int:
    score = 0.0
    ball_square = game.state.pitch.get_ball_position()
    if helper.distance_to_sideline(game, to_square) == 0: score = score + 10.0    # Push towards sideline
    if ball_square is not None and to_square .is_adjacent(ball_square): score = score - 15.0    # Push away from ball
    if helper.direct_surf_squares(game, from_square, to_square): score = score + 10.0
    return score


def scoring_urgency_score (player: m.Player) -> float:
    if player.team.state.turn == 8: return 40
    return 0


def path_cost_to_score(game: g.Game, path: pf.Path) -> float:
    cost: float = path.cost

    #assert 0 <= cost <= 1

    score = -(cost * cost * (250.0 + GrodBot.ADDITIONAL_SCORE_DODGE))
    return score


def probability_fail_to_score(probability: float) -> float:
    score = -(probability * probability * (250.0 + GrodBot.ADDITIONAL_SCORE_DODGE))
    return score


def probability_catch_fail (game: g.Game, receiver: m.Player) -> float:
    num_tz = 0.0
    if not receiver.has_skill(t.Skill.NERVES_OF_STEEL): num_tz = game.state.pitch.num_tackle_zones_in(receiver)
    probSuccess = min(5.0, receiver.get_ag()+1.0-num_tz)/6.0
    if receiver.has_skill(t.Skill.CATCH): probSuccess += (1.0-probSuccess)*probSuccess
    probability = 1.0 - probSuccess
    return probability


def probability_pass_fail (game: g.Game, passer: m.Player, from_square: m.Square, dist: t.PassDistance) -> float:
    nTZ = 0.0
    if not passer.has_skill(t.Skill.NERVES_OF_STEEL): nTZ = game.state.pitch.num_tackle_zones_at(passer, from_square)
    probSuccess = 0.0
    if passer.has_skill(t.Skill.ACCURATE): nTZ -= 1
    if passer.has_skill(t.Skill.STRONG_ARM and dist!=t.PassDistance.QUICK_PASS): nTZ -= 1
    if dist==t.PassDistance.HAIL_MARY: return -100.0
    if dist==t.PassDistance.QUICK_PASS: nTZ -= 1
    if dist==t.PassDistance.SHORT_PASS: nTZ -= 0
    if dist==t.PassDistance.LONG_PASS: nTZ += 1
    if dist==t.PassDistance.LONG_BOMB: nTZ += 2
    probSuccess = min(5.0, passer.get_ag()-nTZ)/6.0
    if passer.has_skill(t.Skill.PASS): probSuccess += (1.0-probSuccess)*probSuccess
    probability = 1.0 - probSuccess
    return probability


def choose_gaze_victim(game: g.Game, player: m.Player) -> m.Player:
    bestUnit: m.Player = None
    bestScore = 0.0
    ball_square: m.Square = game.state.pitch.get_ball_position()
    potentials: List[m.Player] = game.state.pitch.adjacent_players(player, include_own=False, include_opp=True, only_blockable=True)
    for unit in potentials:
        curScore = 5.0
        curScore += 6.0 - unit.get_ag()
        if unit.position.is_adjacent(ball_square): curScore += 5.0
        if curScore > bestScore:
            bestScore = curScore
            bestUnit = unit
    return bestUnit


def average_st(game: g.Game, players: List[m.Player]) -> float:
    avSt = 0.0
    num = 0.0
    for player in players:
        avSt = avSt + player.get_st()
        num += 1.0
    avSt = avSt / num
    return avSt


def average_av(game: g.Game, players: List[m.Player]) -> float:
    avAV = 0.0
    num = 0.0
    for player in players:
        avAV = avAV + player.get_av()
        num += 1.0
    avAV = avAV / num
    return avAV


def average_ma(game: g.Game, players: List[m.Player]) -> float:
    avMA = 0.0
    num = 0.0
    for player in players:
        avMA = avMA + player.get_ma()
        num += 1.0
    avMA = avMA / num
    return avMA


def player_bash_ability(game: g.Game, player: m.Player) -> float:
    bashiness: float = 0.0
    bashiness += 10.0 * player.get_st()
    bashiness += 5.0 * player.get_av()
    if player.has_skill(t.Skill.BLOCK): bashiness += 10.0
    if player.has_skill(t.Skill.WRESTLE): bashiness += 10.0
    if player.has_skill(t.Skill.MIGHTY_BLOW): bashiness += 5.0
    if player.has_skill(t.Skill.CLAWS): bashiness += 5.0
    if player.has_skill(t.Skill.PILING_ON): bashiness += 5.0
    if player.has_skill(t.Skill.GUARD): bashiness += 15.0
    if player.has_skill(t.Skill.DAUNTLESS): bashiness += 10.0
    if player.has_skill(t.Skill.FOUL_APPEARANCE): bashiness += 5.0
    if player.has_skill(t.Skill.TENTACLES): bashiness += 5.0
    if player.has_skill(t.Skill.STUNTY): bashiness -= 10.0
    if player.has_skill(t.Skill.REGENERATION): bashiness += 10.0
    if player.has_skill(t.Skill.THICK_SKULL): bashiness += 3.0
    return bashiness


def team_bash_ability(game: g.Game, players: List[m.Player]) -> float:
    sum = 0.0
    for player in players: sum += player_bash_ability(game, player)
    return sum


def player_pass_ability(game: g.Game, player: m.Player) -> float:
    passingAbility = 0.0
    passingAbility += player.get_ag() * 15.0    # Agility most important.
    passingAbility += player.get_ma() * 2.0     # Fast movements make better ball throwers.
    if player.has_skill(t.Skill.PASS): passingAbility += 10.0
    if player.has_skill(t.Skill.SURE_HANDS): passingAbility += 5.0
    if player.has_skill(t.Skill.EXTRA_ARMS): passingAbility += 3.0
    if player.has_skill(t.Skill.NERVES_OF_STEEL): passingAbility += 3.0
    if player.has_skill(t.Skill.ACCURATE): passingAbility += 5.0
    if player.has_skill(t.Skill.STRONG_ARM): passingAbility += 5.0
    if player.has_skill(t.Skill.BONE_HEAD): passingAbility -= 15.0
    if player.has_skill(t.Skill.REALLY_STUPID): passingAbility -= 15.0
    if player.has_skill(t.Skill.WILD_ANIMAL): passingAbility -= 15.0
    if player.has_skill(t.Skill.ANIMOSITY): passingAbility -= 10.0
    if player.has_skill(t.Skill.LONER): passingAbility -= 15.0
    if player.has_skill(t.Skill.DUMP_OFF): passingAbility += 5.0
    if player.has_skill(t.Skill.SAFE_THROW): passingAbility += 5.0
    if player.has_skill(t.Skill.NO_HANDS): passingAbility -= 100.0
    return passingAbility


def player_blitz_ability(game: g.Game, player: m.Player) -> float:
    blitzingAbility = player_bash_ability(game, player)
    blitzingAbility += player.get_ma() * 10.0
    if player.has_skill(t.Skill.TACKLE): blitzingAbility += 5.0
    if player.has_skill(t.Skill.SPRINT): blitzingAbility += 5.0
    if player.has_skill(t.Skill.SURE_FEET): blitzingAbility += 5.0
    if player.has_skill(t.Skill.STRIP_BALL): blitzingAbility += 5.0
    if player.has_skill(t.Skill.DIVING_TACKLE): blitzingAbility += 5.0
    if player.has_skill(t.Skill.MIGHTY_BLOW): blitzingAbility += 5.0
    if player.has_skill(t.Skill.CLAWS): blitzingAbility += 5.0
    if player.has_skill(t.Skill.PILING_ON): blitzingAbility += 5.0
    if player.has_skill(t.Skill.BONE_HEAD): blitzingAbility -= 15.0
    if player.has_skill(t.Skill.REALLY_STUPID): blitzingAbility -= 15.0
    if player.has_skill(t.Skill.WILD_ANIMAL): blitzingAbility -= 10.0
    if player.has_skill(t.Skill.LONER): blitzingAbility -= 15.0
    if player.has_skill(t.Skill.SIDE_STEP): blitzingAbility += 5.0
    if player.has_skill(t.Skill.JUMP_UP): blitzingAbility += 5.0
    if player.has_skill(t.Skill.HORNS): blitzingAbility += 10.0
    if player.has_skill(t.Skill.JUGGERNAUT): blitzingAbility += 10.0
    if player.has_skill(t.Skill.LEAP): blitzingAbility += 5.0
    return blitzingAbility


def player_receiver_ability(game: g.Game, player: m.Player) -> float:
    receivingAbility = 0.0
    receivingAbility += player.get_ma() * 5.0
    receivingAbility += player.get_ag() * 10.0
    if player.has_skill(t.Skill.CATCH): receivingAbility += 15.0
    if player.has_skill(t.Skill.EXTRA_ARMS): receivingAbility += 10.0
    if player.has_skill(t.Skill.NERVES_OF_STEEL): receivingAbility += 5.0
    if player.has_skill(t.Skill.DIVING_CATCH): receivingAbility += 5.0
    if player.has_skill(t.Skill.DODGE): receivingAbility += 10.0
    if player.has_skill(t.Skill.SIDE_STEP): receivingAbility += 5.0
    if player.has_skill(t.Skill.BONE_HEAD): receivingAbility -= 15.0
    if player.has_skill(t.Skill.REALLY_STUPID): receivingAbility -= 15.0
    if player.has_skill(t.Skill.WILD_ANIMAL): receivingAbility -= 15.0
    if player.has_skill(t.Skill.LONER): receivingAbility -= 15.0
    if player.has_skill(t.Skill.NO_HANDS): receivingAbility -= 100.0
    return receivingAbility


def player_run_ability(game: g.Game, player: m.Player) -> float:
    runningAbility = 0.0
    runningAbility += player.get_ma() * 10.0    # Really favour fast units
    runningAbility += player.get_ag() * 10.0    # Agility to be prized
    runningAbility += player.get_st() * 5.0     # Doesn't hurt to be strong!
    if player.has_skill(t.Skill.SURE_HANDS): runningAbility += 10.0
    if player.has_skill(t.Skill.BLOCK): runningAbility += 10.0
    if player.has_skill(t.Skill.EXTRA_ARMS): runningAbility += 5.0
    if player.has_skill(t.Skill.DODGE): runningAbility += 10.0
    if player.has_skill(t.Skill.SIDE_STEP): runningAbility += 5.0
    if player.has_skill(t.Skill.STAND_FIRM): runningAbility += 3.0
    if player.has_skill(t.Skill.BONE_HEAD): runningAbility -= 15.0
    if player.has_skill(t.Skill.REALLY_STUPID): runningAbility -= 15.0
    if player.has_skill(t.Skill.WILD_ANIMAL): runningAbility -= 15.0
    if player.has_skill(t.Skill.LONER): runningAbility -= 15.0
    if player.has_skill(t.Skill.ANIMOSITY): runningAbility -= 5.0
    if player.has_skill(t.Skill.DUMP_OFF): runningAbility += 5.0
    if player.has_skill(t.Skill.NO_HANDS): runningAbility -= 100.0
    return runningAbility


def player_value(game: g.Game, player: m.Player) -> float:
    value = player.get_ag()*40 + player.get_av()*30 + player.get_ma()*30 + player.get_st()*50 + len(player.skills)*20
    return value

'''
def GetBlockFavourability(game: g.Game, BlockResult blockDice, attacker: m.Player, defender: m.Player) -> int:
    #gameInspector.Debug("GrodBot: getBlockFavourability")
    if (attacker.GetSide() == gameInspector.GetTeam().GetSide()) {
        switch (blockDice) {
            case DefenderDown:
                return 6           # pow
            case DefenderStumbles:
                if (defender.has_skill(t.Skill.Dodge) and not attacker.has_skill(t.Skill.Tackle)) return 4       # push back
                else return 6       # pow
            case Pushed:
                return 4
            case BothDown:
                if (defender.has_skill(t.Skill.Block) and not attacker.has_skill(t.Skill.Block)) return 1       # skull
                elif (not attacker.has_skill(t.Skill.Block)) return 2       # both down
                elif (attacker.has_skill(t.Skill.Block) and defender.has_skill(t.Skill.Block)) return 3       # nothing happens
                else return 5       # only defender is down
            case AttackerDown:
                return 1           # skull
        }
    } else {
        switch (blockDice) {
            case DefenderDown:
                return 1   # least favourable
            case DefenderStumbles:
                if (defender.has_skill(t.Skill.Dodge) and not attacker.has_skill(t.Skill.Tackle)) return 3  # not going down, so I like this.
                else return 1  # splat.  No good.
            case Pushed:
                return 3
            case BothDown:
                if (not attacker.has_skill(t.Skill.Block) and defender.has_skill(t.Skill.Block)) return 6   # Attacker down, I am not.
                if (not attacker.has_skill(t.Skill.Block) and not defender.has_skill(t.Skill.Block)) return 5   # Both down is pretty good.
                if (attacker.has_skill(t.Skill.Block) and not defender.has_skill(t.Skill.Block)) return 2   # Just I splat
                else  return 4   # Nothing happens (both have block).
            case AttackerDown:
                return 6   # most favourable!
        }
    }
    return 0
'''

# Register MyScriptedBot
api.register_bot('GrodBot', GrodBot)


if __name__ == "__main__":

    # Load configurations, rules, arena and teams
    config = api.get_config("ff-11.json")
    config.competition_mode = False
    # config = get_config("ff-7.json")
    # config = get_config("ff-5.json")
    # config = get_config("ff-3.json")
    ruleset = api.get_rule_set(config.ruleset, all_rules=False)  # We don't need all the rules
    arena = api.get_arena(config.arena)
    home = api.get_team_by_id("human-1", ruleset)
    away = api.get_team_by_id("human-2", ruleset)

    # Play 100 games
    for i in range(100):
        away_agent = GrodBot("GrodBot 1")
        home_agent = GrodBot("GrodBot 2")
        config.debug_mode = False
        game = api.Game(i, home, away, home_agent, away_agent, config, arena=arena, ruleset=ruleset)
        game.config.fast_mode = True

        print("Starting game", (i + 1))
        start = time.time()
        game.init()
        game.step()
        end = time.time()
        print(end - start)<|MERGE_RESOLUTION|>--- conflicted
+++ resolved
@@ -21,7 +21,7 @@
     WIP!!! Hand-offs and Pass actions going a bit funny.
 
     '''
-<<<<<<< HEAD
+
     BASE_SCORE_BLITZ = 55.0
     BASE_SCORE_FOUL = -50.0
     BASE_SCORE_BLOCK = 65       # For a two dice block
@@ -36,10 +36,7 @@
     BASE_SCORE_DEFENSIVE_SCREEN = 0.0
     ADDITIONAL_SCORE_DODGE = 0.0  # Lower this value to dodge more.
 
-    def __init__(self, name):
-=======
-    def __init__(self, name, verbose=False):
->>>>>>> c14161e2
+    def __init__(self, name, verbose=True):
         super().__init__(name)
         self.my_team = None
         self.opp_team = None
@@ -261,12 +258,9 @@
         if all_actions:
             all_actions.sort(key = lambda x: x.score, reverse=True)
             self.current_move = all_actions[0]
-<<<<<<< HEAD
-            print('   Turn=H' + str(game.state.half) + 'R' + str(game.state.round) + ', Team=' + game.state.current_team.name + ', Action=' + self.current_move.description + ', Score=' + str(self.current_move.score))
-=======
+
             if self.verbose:
-                print(self.current_move.description)
->>>>>>> c14161e2
+                print('   Turn=H' + str(game.state.half) + 'R' + str(game.state.round) + ', Team=' + game.state.current_team.name + ', Action=' + self.current_move.description + ', Score=' + str(self.current_move.score))
 
     def turn(self, game: g.Game) -> m.Action:
         """
@@ -307,27 +301,21 @@
         Select block die or reroll.
         """
         # Loop through available dice results
-        actions = set()
+        active_player: m.Player = game.state.active_player
+        attacker: m.Player = game.state.stack.items[-1].attacker
+        defender: m.Player = game.state.stack.items[-1].defender
+
+        actions: List[ActionSequence] = []
         for action_choice in game.state.available_actions:
-            actions.add(action_choice.action_type)
-
-        if t.ActionType.SELECT_DEFENDER_DOWN in actions:
-            return m.Action(t.ActionType.SELECT_DEFENDER_DOWN)
-
-        if t.ActionType.SELECT_DEFENDER_STUMBLES in actions:
-            return m.Action(t.ActionType.SELECT_DEFENDER_STUMBLES)
-
-        if t.ActionType.SELECT_PUSH in actions:
-            return m.Action(t.ActionType.SELECT_PUSH)
-
-        if t.ActionType.SELECT_BOTH_DOWN in actions:
-            return m.Action(t.ActionType.SELECT_BOTH_DOWN)
-
-        if t.ActionType.USE_REROLL in actions:
-            return m.Action(t.ActionType.USE_REROLL)
-
-        if t.ActionType.SELECT_ATTACKER_DOWN in actions:
-            return m.Action(t.ActionType.SELECT_ATTACKER_DOWN)
+            action_steps: List[m.Action] = []
+            action_steps.append(m.Action(action_choice.action_type))
+
+            score = block_favourability(action_choice.action_type, active_player, attacker, defender)
+            actions.append(ActionSequence(action_steps, score=score, description='Block die choice'))
+
+        actions.sort(key = lambda x: x.score, reverse=True)
+        current_move = actions[0]
+        return current_move.action_steps[0]
 
     def push(self, game: g.Game):
         """
@@ -411,6 +399,41 @@
             print("I ({}) won".format(self.name))
         else:
             print("I ({}) lost".format(self.name))
+
+
+def block_favourability(block_result: m.ActionType, active_player: m.Player, attacker: m.Player, defender: m.Player) -> int:
+
+    if attacker.team == active_player.team:
+        if block_result == t.ActionType.SELECT_DEFENDER_DOWN: return 6
+        elif block_result == t.ActionType.SELECT_DEFENDER_STUMBLES:
+            if defender.has_skill(t.Skill.DODGE) and not attacker.has_skill(t.Skill.TACKLE): return 4       # push back
+            else: return 6
+        elif block_result == t.ActionType.SELECT_PUSH:
+                return 4
+        elif block_result == t.ActionType.SELECT_BOTH_DOWN:
+            if defender.has_skill(t.Skill.BLOCK) and not attacker.has_skill(t.Skill.BLOCK): return 1        # skull
+            elif not attacker.has_skill(t.Skill.BLOCK): return 2;                                           # both down
+            elif attacker.has_skill(t.Skill.BLOCK) and defender.has_skill(t.Skill.BLOCK): return 3          # nothing happens
+            else: return 5                                                                                  # only defender is down
+        elif block_result == t.ActionType.SELECT_ATTACKER_DOWN:
+            return 1                                                                                        # skull
+    else:
+        if block_result == t.ActionType.SELECT_DEFENDER_DOWN:
+            return 1                                                                                        # least favourable
+        elif block_result == t.ActionType.SELECT_DEFENDER_STUMBLES:
+            if defender.has_skill(t.Skill.DODGE) and not attacker.has_skill(t.Skill.TACKLE): return 3       # not going down, so I like this.
+            else: return 1                                                                                  # splat.  No good.
+        elif block_result == t.ActionType.SELECT_PUSH:
+            return 3
+        elif block_result == t.ActionType.SELECT_BOTH_DOWN:
+            if not attacker.has_skill(t.Skill.BLOCK) and defender.has_skill(t.Skill.BLOCK): return 6        # Attacker down, I am not.
+            if not attacker.has_skill(t.Skill.BLOCK) and not defender.has_skill(t.Skill.BLOCK): return 5    # Both down is pretty good.
+            if attacker.has_skill(t.Skill.BLOCK) and not defender.has_skill(t.Skill.BLOCK): return 2        # Just I splat
+            else: return 4                                                                                  # Nothing happens (both have block).
+        elif block_result == t.ActionType.SELECT_ATTACKER_DOWN:
+            return 6                                                                                        # most favourable!
+
+    return 0
 
 
 def potential_end_turn_action(game: g.Game) -> List[ActionSequence]:
