from itertools import cycle
from random import random

from tests.util import *
import pytest
from copy import deepcopy
from ffai.core.table import *
from ffai.core.util import *
from ffai.core.forward_model import *

from ffai.ai.registry import make_bot


def test_deepcopy_of_game_is_correct():
    game = get_game(fast_mode=True, human_agents=True)
    game_copy = deepcopy(game)

    for actions in range(1, 30):
        assert_game_states(game, game_copy, equal=True)

        game.step(get_random_action(game))
        assert_game_states(game, game_copy, equal=False)

        game_copy = deepcopy(game)

        if game.state.game_over:
            return


def test_forward_model_revert_multiple_times():
    game = get_game(fast_mode=True, human_agents=True)

    step = game.get_step()
    init_state = deepcopy(game)
    assert_game_states(game, init_state, equal=True)

    for i in range(1, 10):
        for _ in range(i):
            game.step(get_random_action(game))
            if game.state.game_over:
                return

        assert_game_states(game, init_state, equal=False)
        game.revert(to_step=step)
        assert_game_states(game, init_state, equal=True)


def test_logged_state():
    class MyState(Reversible):
        def __init__(self, data, log):
            super().__init__()
            self.set_trajectory(log)
            self.data = data

    class Cant_log_this:
        pass

    log = Trajectory()
    log.enabled = True

    ms = MyState("immutable", log)
    ms.data = "new immutable"
    log.revert()
    assert ms.data == "immutable"

    ms = MyState(["mutable", "object"], log)

    exception_caught = False
    try:
        ms.data = Cant_log_this()
    except AttributeError:
        exception_caught = True

    assert exception_caught


def test_logged_set():
    traj = Trajectory()
    traj.enabled = True
    logged_set = ReversibleSet(set())
    logged_set.set_trajectory(traj)

    logged_set.add(123)

    assert 123 in logged_set
    assert len(logged_set) == 1

    traj.next_step()
    logged_set.clear()
    assert len(logged_set) == 0

    traj.revert(1)
    assert 123 in logged_set
    assert len(logged_set) == 1

    traj.revert(0)

    assert len(logged_set) == 0


def test_forward_model_revert_every_step():
    game = get_game(fast_mode=True, human_agents=True)
    game.config.pathfinding_enabled = False

    def avail_actions_str(game):
        return "-".join([action_choice.action_type.name for action_choice in game.state.available_actions])

    def stack_str(game):
        return "-".join([type(proc).__name__ for proc in game.state.stack.items])

    def position_str(game):
        positions = [player.position for team in game.state.teams for player in team.players] + [game.get_ball_position()]
        return "-".join([f"{pos.x},{pos.y}" if pos is not None else "None" for pos in positions])

    cycled_counter = cycle(range(10))
    tmp_game = None

    while not game.state.game_over:
        tmp_step = game.get_step()
        tmp_available_actions_str = avail_actions_str(game)
        tmp_stack_str = stack_str(game)
        tmp_position_str = position_str(game)

        do_deepcopy = next(cycled_counter) == 0
        if do_deepcopy:
            tmp_game = deepcopy(game)

        game.step(get_random_action(game))
        game.revert(tmp_step)

        assert tmp_available_actions_str == avail_actions_str(game)
        assert tmp_stack_str == stack_str(game)
        assert tmp_position_str == position_str(game)
        if do_deepcopy:
            assert_game_states(game, tmp_game, equal=True)

        game.step(get_random_action(game))


def get_game(fast_mode=True, human_agents=True):
    config = load_config("bot-bowl-iii")
    config.fast_mode = fast_mode
    ruleset = load_rule_set(config.ruleset)
    home = load_team_by_filename("human", ruleset)
    away = load_team_by_filename("human", ruleset)
    away_agent = Agent("Human 1", human=True, agent_id=1) if human_agents else make_bot("random")
    home_agent = Agent("Human 2", human=True, agent_id=2) if human_agents else make_bot("random")
    game = Game(1, home, away, home_agent, away_agent, config)
    game.init()

    game.enable_forward_model()

    return game


def get_random_action(game):
    while True:
        action_choice = game.rnd.choice(game.state.available_actions)
        if action_choice.action_type != ffai.ActionType.PLACE_PLAYER:
            break
    position = game.rnd.choice(action_choice.positions) if len(action_choice.positions) > 0 else None
    player = game.rnd.choice(action_choice.players) if len(action_choice.players) > 0 else None
    return ffai.Action(action_choice.action_type, position=position, player=player)


def assert_game_states(g1, g2, equal):
    errors = g1.state.compare(g2.state)
    if len(errors) > 0 and equal:
        print("\n\nThese differences were not reverted:")
        for error in errors:
            print(error)
        assert len(errors) == 0
    elif len(errors) == 0 and not equal:
        raise AssertionError("Expected not equal game states")

<<<<<<< HEAD
=======

>>>>>>> d46d3a3c
def test_actor_correctly_reset():
    game = get_game()
    root = game.get_step()
    actor1 = game.actor

    while game.actor == actor1:
        game.step(get_random_action(game))

    game.revert(root)
    assert game.actor == actor1
<|MERGE_RESOLUTION|>--- conflicted
+++ resolved
@@ -173,10 +173,7 @@
     elif len(errors) == 0 and not equal:
         raise AssertionError("Expected not equal game states")
 
-<<<<<<< HEAD
-=======
 
->>>>>>> d46d3a3c
 def test_actor_correctly_reset():
     game = get_game()
     root = game.get_step()
