--- conflicted
+++ resolved
@@ -1,11 +1,5 @@
 from setuptools import setup, find_packages
 
-<<<<<<< HEAD
-setup(name='ffai',
-      version="0.3.2",
-      include_package_data=True,
-      install_requires=[
-=======
 try:
     from Cython.Build import cythonize
     import Cython.Compiler.Options
@@ -17,7 +11,6 @@
 files_to_compile = ["ffai/ai/fast_pathing.pyx"]
 
 install_requires_packages = [
->>>>>>> 9ab4155e
           'numpy',
           'untangle',
           'Flask',
